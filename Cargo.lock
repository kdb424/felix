# This file is automatically @generated by Cargo.
# It is not intended for manual editing.
version = 3

[[package]]
name = "autocfg"
version = "1.0.1"
source = "registry+https://github.com/rust-lang/crates.io-index"
checksum = "cdb031dd78e28731d87d56cc8ffef4a8f36ca26c38fe2de700543e627f8a464a"

[[package]]
name = "bitflags"
version = "1.3.2"
source = "registry+https://github.com/rust-lang/crates.io-index"
checksum = "bef38d45163c2f1dde094a7dfd33ccf595c92905c8f8f4fdc18d06fb1037718a"

[[package]]
name = "cfg-if"
version = "1.0.0"
source = "registry+https://github.com/rust-lang/crates.io-index"
checksum = "baf1de4339761588bc0619e3cbc0120ee582ebb74b53b4efbf79117bd2da40fd"

[[package]]
name = "chrono"
version = "0.4.19"
source = "registry+https://github.com/rust-lang/crates.io-index"
checksum = "670ad68c9088c2a963aaa298cb369688cf3f9465ce5e2d4ca10e6e0098a1ce73"
dependencies = [
 "libc",
 "num-integer",
 "num-traits",
 "time",
 "winapi",
]

[[package]]
name = "dirs"
version = "4.0.0"
source = "registry+https://github.com/rust-lang/crates.io-index"
checksum = "ca3aa72a6f96ea37bbc5aa912f6788242832f75369bdfdadcb0e38423f100059"
dependencies = [
 "dirs-sys",
]

[[package]]
name = "dirs-sys"
version = "0.3.6"
source = "registry+https://github.com/rust-lang/crates.io-index"
checksum = "03d86534ed367a67548dc68113a0f5db55432fdfbb6e6f9d77704397d95d5780"
dependencies = [
 "libc",
 "redox_users",
 "winapi",
]

[[package]]
name = "felix"
<<<<<<< HEAD
version = "0.2.10"
=======
version = "0.2.11"
>>>>>>> 60ee4b81
dependencies = [
 "chrono",
 "dirs",
 "natord",
 "serde",
 "termion",
 "toml",
 "walkdir",
]

[[package]]
name = "getrandom"
version = "0.2.3"
source = "registry+https://github.com/rust-lang/crates.io-index"
checksum = "7fcd999463524c52659517fe2cea98493cfe485d10565e7b0fb07dbba7ad2753"
dependencies = [
 "cfg-if",
 "libc",
 "wasi",
]

[[package]]
name = "libc"
version = "0.2.102"
source = "registry+https://github.com/rust-lang/crates.io-index"
checksum = "a2a5ac8f984bfcf3a823267e5fde638acc3325f6496633a5da6bb6eb2171e103"

[[package]]
name = "natord"
version = "1.0.9"
source = "registry+https://github.com/rust-lang/crates.io-index"
checksum = "308d96db8debc727c3fd9744aac51751243420e46edf401010908da7f8d5e57c"

[[package]]
name = "num-integer"
version = "0.1.44"
source = "registry+https://github.com/rust-lang/crates.io-index"
checksum = "d2cc698a63b549a70bc047073d2949cce27cd1c7b0a4a862d08a8031bc2801db"
dependencies = [
 "autocfg",
 "num-traits",
]

[[package]]
name = "num-traits"
version = "0.2.14"
source = "registry+https://github.com/rust-lang/crates.io-index"
checksum = "9a64b1ec5cda2586e284722486d802acf1f7dbdc623e2bfc57e65ca1cd099290"
dependencies = [
 "autocfg",
]

[[package]]
name = "numtoa"
version = "0.1.0"
source = "registry+https://github.com/rust-lang/crates.io-index"
checksum = "b8f8bdf33df195859076e54ab11ee78a1b208382d3a26ec40d142ffc1ecc49ef"

[[package]]
name = "proc-macro2"
version = "1.0.29"
source = "registry+https://github.com/rust-lang/crates.io-index"
checksum = "b9f5105d4fdaab20335ca9565e106a5d9b82b6219b5ba735731124ac6711d23d"
dependencies = [
 "unicode-xid",
]

[[package]]
name = "quote"
version = "1.0.9"
source = "registry+https://github.com/rust-lang/crates.io-index"
checksum = "c3d0b9745dc2debf507c8422de05d7226cc1f0644216dfdfead988f9b1ab32a7"
dependencies = [
 "proc-macro2",
]

[[package]]
name = "redox_syscall"
version = "0.2.10"
source = "registry+https://github.com/rust-lang/crates.io-index"
checksum = "8383f39639269cde97d255a32bdb68c047337295414940c68bdd30c2e13203ff"
dependencies = [
 "bitflags",
]

[[package]]
name = "redox_termios"
version = "0.1.2"
source = "registry+https://github.com/rust-lang/crates.io-index"
checksum = "8440d8acb4fd3d277125b4bd01a6f38aee8d814b3b5fc09b3f2b825d37d3fe8f"
dependencies = [
 "redox_syscall",
]

[[package]]
name = "redox_users"
version = "0.4.0"
source = "registry+https://github.com/rust-lang/crates.io-index"
checksum = "528532f3d801c87aec9def2add9ca802fe569e44a544afe633765267840abe64"
dependencies = [
 "getrandom",
 "redox_syscall",
]

[[package]]
name = "same-file"
version = "1.0.6"
source = "registry+https://github.com/rust-lang/crates.io-index"
checksum = "93fc1dc3aaa9bfed95e02e6eadabb4baf7e3078b0bd1b4d7b6b0b68378900502"
dependencies = [
 "winapi-util",
]

[[package]]
name = "serde"
version = "1.0.130"
source = "registry+https://github.com/rust-lang/crates.io-index"
checksum = "f12d06de37cf59146fbdecab66aa99f9fe4f78722e3607577a5375d66bd0c913"
dependencies = [
 "serde_derive",
]

[[package]]
name = "serde_derive"
version = "1.0.130"
source = "registry+https://github.com/rust-lang/crates.io-index"
checksum = "d7bc1a1ab1961464eae040d96713baa5a724a8152c1222492465b54322ec508b"
dependencies = [
 "proc-macro2",
 "quote",
 "syn",
]

[[package]]
name = "syn"
version = "1.0.77"
source = "registry+https://github.com/rust-lang/crates.io-index"
checksum = "5239bc68e0fef57495900cfea4e8dc75596d9a319d7e16b1e0a440d24e6fe0a0"
dependencies = [
 "proc-macro2",
 "quote",
 "unicode-xid",
]

[[package]]
name = "termion"
version = "1.5.6"
source = "registry+https://github.com/rust-lang/crates.io-index"
checksum = "077185e2eac69c3f8379a4298e1e07cd36beb962290d4a51199acf0fdc10607e"
dependencies = [
 "libc",
 "numtoa",
 "redox_syscall",
 "redox_termios",
]

[[package]]
name = "time"
version = "0.1.43"
source = "registry+https://github.com/rust-lang/crates.io-index"
checksum = "ca8a50ef2360fbd1eeb0ecd46795a87a19024eb4b53c5dc916ca1fd95fe62438"
dependencies = [
 "libc",
 "winapi",
]

[[package]]
name = "toml"
version = "0.5.8"
source = "registry+https://github.com/rust-lang/crates.io-index"
checksum = "a31142970826733df8241ef35dc040ef98c679ab14d7c3e54d827099b3acecaa"
dependencies = [
 "serde",
]

[[package]]
name = "unicode-xid"
version = "0.2.2"
source = "registry+https://github.com/rust-lang/crates.io-index"
checksum = "8ccb82d61f80a663efe1f787a51b16b5a51e3314d6ac365b08639f52387b33f3"

[[package]]
name = "walkdir"
version = "2.3.2"
source = "registry+https://github.com/rust-lang/crates.io-index"
checksum = "808cf2735cd4b6866113f648b791c6adc5714537bc222d9347bb203386ffda56"
dependencies = [
 "same-file",
 "winapi",
 "winapi-util",
]

[[package]]
name = "wasi"
version = "0.10.2+wasi-snapshot-preview1"
source = "registry+https://github.com/rust-lang/crates.io-index"
checksum = "fd6fbd9a79829dd1ad0cc20627bf1ed606756a7f77edff7b66b7064f9cb327c6"

[[package]]
name = "winapi"
version = "0.3.9"
source = "registry+https://github.com/rust-lang/crates.io-index"
checksum = "5c839a674fcd7a98952e593242ea400abe93992746761e38641405d28b00f419"
dependencies = [
 "winapi-i686-pc-windows-gnu",
 "winapi-x86_64-pc-windows-gnu",
]

[[package]]
name = "winapi-i686-pc-windows-gnu"
version = "0.4.0"
source = "registry+https://github.com/rust-lang/crates.io-index"
checksum = "ac3b87c63620426dd9b991e5ce0329eff545bccbbb34f3be09ff6fb6ab51b7b6"

[[package]]
name = "winapi-util"
version = "0.1.5"
source = "registry+https://github.com/rust-lang/crates.io-index"
checksum = "70ec6ce85bb158151cae5e5c87f95a8e97d2c0c4b001223f33a334e3ce5de178"
dependencies = [
 "winapi",
]

[[package]]
name = "winapi-x86_64-pc-windows-gnu"
version = "0.4.0"
source = "registry+https://github.com/rust-lang/crates.io-index"
checksum = "712e227841d057c1ee1cd2fb22fa7e5a5461ae8e48fa2ca79ec42cfc1931183f"<|MERGE_RESOLUTION|>--- conflicted
+++ resolved
@@ -55,11 +55,7 @@
 
 [[package]]
 name = "felix"
-<<<<<<< HEAD
-version = "0.2.10"
-=======
 version = "0.2.11"
->>>>>>> 60ee4b81
 dependencies = [
  "chrono",
  "dirs",
