--- conflicted
+++ resolved
@@ -70,14 +70,10 @@
     state.list_up(nums.skip);
 
     state.move_cursor(&nums, STARTING_POINT);
-<<<<<<< HEAD
-    screen.flush().unwrap();
-=======
     match screen.flush() {
         Ok(_) => debug!("first flush."),
         Err(_) => error!("flush failed."),
     }
->>>>>>> 77b334cd
 
     let mut p_memo_v: Vec<CursorMemo> = Vec::new();
     let mut c_memo_v: Vec<ChildMemo> = Vec::new();
