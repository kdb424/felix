--- conflicted
+++ resolved
@@ -11,12 +11,8 @@
 use std::fs;
 use std::io::{ErrorKind, Write};
 use std::path::PathBuf;
-<<<<<<< HEAD
 use std::process::{Child, Command, ExitStatus, Stdio};
-=======
-use std::process::{Command, ExitStatus};
 use tempfile::NamedTempFile;
->>>>>>> ccdac3f8
 use termion::{clear, color, cursor, style};
 
 pub const BEGINNING_ROW: u16 = 3;
