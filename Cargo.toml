--- conflicted
+++ resolved
@@ -1,10 +1,6 @@
 [package]
 name = "felix"
-<<<<<<< HEAD
-version = "0.4.0"
-=======
 version = "0.4.1"
->>>>>>> 7b8e9e80
 authors = ["Kyohei Uto <kyoheiu@outlook.com>"]
 edition = "2021"
 description = "tui file manager with vim-like key mapping"
